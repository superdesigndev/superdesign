// A launch configuration that compiles the extension and then opens it inside a new window
// Use IntelliSense to learn about possible attributes.
// Hover to view descriptions of existing attributes.
// For more information, visit: https://go.microsoft.com/fwlink/?linkid=830387
{
	"version": "0.2.0",
	"configurations": [
		{
			"name": "Run Extension",
			"type": "extensionHost",
			"request": "launch",
			"args": [
				"--extensionDevelopmentPath=${workspaceFolder}"
			],
			"outFiles": [
				"${workspaceFolder}/dist/**/*.js"
<<<<<<< HEAD
			],
=======
			]
>>>>>>> 9c2b1ed4
		}
	]
}<|MERGE_RESOLUTION|>--- conflicted
+++ resolved
@@ -14,11 +14,7 @@
 			],
 			"outFiles": [
 				"${workspaceFolder}/dist/**/*.js"
-<<<<<<< HEAD
-			],
-=======
 			]
->>>>>>> 9c2b1ed4
 		}
 	]
 }