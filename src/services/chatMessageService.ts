--- conflicted
+++ resolved
@@ -137,8 +137,6 @@
                 let effectiveProvider = provider;
                 let providerName = 'AI';
                 let configureCommand = 'superdesign.configureApiKey';
-                
-<<<<<<< HEAD
                 const localProviders = ['claude-code', 'codex-cli'];
                 const shouldInferFromModel =
                     specificModel &&
@@ -146,13 +144,9 @@
                     !localProviders.includes(provider);
 
                 if (shouldInferFromModel) {
-                    if (specificModel.includes('/')) {
-=======
-                if (specificModel) {
                     if (specificModel === 'vscodelm' || specificModel.startsWith('vscodelm')) {
                         effectiveProvider = 'vscodelm';
                     } else if (specificModel.includes('/')) {
->>>>>>> ac817882
                         effectiveProvider = 'openrouter';
                     } else if (specificModel.startsWith('claude-')) {
                         effectiveProvider = 'anthropic';
